--- conflicted
+++ resolved
@@ -71,18 +71,15 @@
   react-dom:
     specifier: ^19.2.0
     version: 19.2.0(react@19.2.0)
-<<<<<<< HEAD
   react-dropzone:
     specifier: ^14.3.8
     version: 14.3.8(react@19.2.0)
-=======
   react-markdown:
     specifier: ^10.1.0
     version: 10.1.0(@types/react@19.2.2)(react@19.2.0)
   remark-gfm:
     specifier: ^4.0.1
     version: 4.0.1
->>>>>>> bd39a8a8
   resend:
     specifier: ^6.1.3
     version: 6.1.3
@@ -3272,13 +3269,12 @@
     engines: {node: '>=0.8.19'}
     dev: true
 
-<<<<<<< HEAD
   /inherits@2.0.4:
     resolution: {integrity: sha512-k/vGaX4/Yla3WzyMCvTQOXYeIHvqOKtnqBduzTHpzpQZzAskKMhZ2K+EnBiSM9zGSoIFeMpXKxa4dYeZIQqewQ==}
-=======
+    dev: false
+
   /inline-style-parser@0.2.4:
     resolution: {integrity: sha512-0aO8FkhNZlj/ZIbNi7Lxxr12obT7cL1moPfE4tg1LkX7LlLfC6DeX4l2ZEud1ukP9jNQyNnfzQVqwbwmAATY4Q==}
->>>>>>> bd39a8a8
     dev: false
 
   /internal-slot@1.1.0:
@@ -3692,7 +3688,6 @@
       react: 19.2.0
     dev: false
 
-<<<<<<< HEAD
   /mammoth@1.11.0:
     resolution: {integrity: sha512-BcEqqY/BOwIcI1iR5tqyVlqc3KIaMRa4egSoK83YAVrBf6+yqdAAbtUcFDCWX8Zef8/fgNZ6rl4VUv+vVX8ddQ==}
     engines: {node: '>=12.0.0'}
@@ -3708,10 +3703,10 @@
       path-is-absolute: 1.0.1
       underscore: 1.13.7
       xmlbuilder: 10.1.1
-=======
+    dev: false
+
   /markdown-table@3.0.4:
     resolution: {integrity: sha512-wiYz4+JrLyb/DqW2hkFJxP7Vd7JuTDm77fvbM8VfEQdmSMqcImWeeRbHwZjBjIFki/VaMK2BhFi7oUUZeM5bqw==}
->>>>>>> bd39a8a8
     dev: false
 
   /math-intrinsics@1.1.0:
@@ -5396,18 +5391,17 @@
       es-object-atoms: 1.1.1
     dev: true
 
-<<<<<<< HEAD
   /string_decoder@1.1.1:
     resolution: {integrity: sha512-n/ShnvDi6FHbbVfviro+WojiFzv+s8MPMHBczVePfUpDJLwoLT0ht1l4YwBCbi8pJAveEEdnkHyPyTP/mzRfwg==}
     dependencies:
       safe-buffer: 5.1.2
-=======
+    dev: false
+
   /stringify-entities@4.0.4:
     resolution: {integrity: sha512-IwfBptatlO+QCJUo19AqvrPNqlVMpW9YEL2LIVY+Rpv2qsjCGxaDLNRgeGsQWJhfItebuJhsGSLjaBbNSQ+ieg==}
     dependencies:
       character-entities-html4: 2.1.0
       character-entities-legacy: 3.0.0
->>>>>>> bd39a8a8
     dev: false
 
   /strip-ansi@6.0.1:
